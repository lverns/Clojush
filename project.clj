(defproject lspector/clojush "1.2.17"
            :description "The Push programming language and the PushGP genetic programming
                          system implemented in Clojure. 
                          See http://hampshire.edu/lspector/push.html"
            :dependencies [[org.clojure/clojure "1.3.0"]
                           [org.clojure/math.numeric-tower "0.0.1"]   
                           [local-file "0.0.4"]
<<<<<<< HEAD
                           [clojure-csv "2.0.0-alpha2"]]
	    :jvm-opts ["-Xmx2g"]
=======
                           [clojure-csv "2.0.0-alpha2"]
                           [org.clojure/data.json "0.1.3"]]
>>>>>>> e41cc955
            :main clojush.core)<|MERGE_RESOLUTION|>--- conflicted
+++ resolved
@@ -5,11 +5,7 @@
             :dependencies [[org.clojure/clojure "1.3.0"]
                            [org.clojure/math.numeric-tower "0.0.1"]   
                            [local-file "0.0.4"]
-<<<<<<< HEAD
-                           [clojure-csv "2.0.0-alpha2"]]
-	    :jvm-opts ["-Xmx2g"]
-=======
                            [clojure-csv "2.0.0-alpha2"]
                            [org.clojure/data.json "0.1.3"]]
->>>>>>> e41cc955
+	    :jvm-opts ["-Xmx2g"]
             :main clojush.core)