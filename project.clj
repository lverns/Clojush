(defproject clojush "1.2.0"
            :description "The Push programming language and the PushGP genetic programming
                          system implemented in Clojure. 
                          See http://hampshire.edu/lspector/push.html"
            :dependencies [[org.clojure/clojure "1.3.0"]
                           [org.clojure/math.numeric-tower "0.0.1"]   
                           [local-file "0.0.4"]]
<<<<<<< HEAD
	    :jvm-opts ["-Xmx500m"]
            :main clojush)
=======
            :main clojush.clojush)
>>>>>>> 8dcc2ea5
<|MERGE_RESOLUTION|>--- conflicted
+++ resolved
@@ -5,9 +5,5 @@
             :dependencies [[org.clojure/clojure "1.3.0"]
                            [org.clojure/math.numeric-tower "0.0.1"]   
                            [local-file "0.0.4"]]
-<<<<<<< HEAD
 	    :jvm-opts ["-Xmx500m"]
-            :main clojush)
-=======
-            :main clojush.clojush)
->>>>>>> 8dcc2ea5
+            :main clojush.clojush)