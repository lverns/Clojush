--- conflicted
+++ resolved
@@ -1,8 +1,4 @@
-<<<<<<< HEAD
-(defproject clojush "1.0.1"
-=======
 (defproject clojush "1.0.2"
->>>>>>> 7c53c604
   :description "The Push programming language and the PushGP genetic programming system implemented in Clojure.
                 See http://hampshire.edu/lspector/push.html"
   :dependencies [[org.clojure/clojure "1.2.1"]
