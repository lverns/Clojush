(defproject lspector/clojush "1.3.32"
            :description "The Push programming language and the PushGP genetic
                          programming system implemented in Clojure.
                          See http://hampshire.edu/lspector/push.html"
            :dependencies [[org.clojure/clojure "1.5.1"]
                           [org.clojars.etosch/cosmos "1.0.0"]
                           [org.clojure/math.numeric-tower "0.0.1"]
                           [local-file "0.1.0"]
                           [clojure-csv "2.0.0-alpha2"]
                           [org.clojure/data.json "0.1.3"]
                           ;[incanter/incanter-core "1.5.2"]
                           ]
            :dev-dependencies [[lein-ccw "1.2.0"]]
            ;; the following, or a variant, may be helpful on big machines
<<<<<<< HEAD
            :jvm-opts ["-Xmx12g" "-Xms12g" "-XX:+UseParallelGC"]
=======
            ;:jvm-opts ["-Xmx58g" "-Xms58g" "-XX:+UseParallelGC"]
            ;:jvm-opts ["-Xmx12g" "-Xms12g" "-XX:+UseParallelGC"]
>>>>>>> 61684d89
            ;:jvm-opts ["-Xmx58g" "-Xms58g" "-XX:+UseParallelGC" "-Djava.awt.headless=true"]
            :main clojush.core)<|MERGE_RESOLUTION|>--- conflicted
+++ resolved
@@ -12,11 +12,7 @@
                            ]
             :dev-dependencies [[lein-ccw "1.2.0"]]
             ;; the following, or a variant, may be helpful on big machines
-<<<<<<< HEAD
-            :jvm-opts ["-Xmx12g" "-Xms12g" "-XX:+UseParallelGC"]
-=======
             ;:jvm-opts ["-Xmx58g" "-Xms58g" "-XX:+UseParallelGC"]
             ;:jvm-opts ["-Xmx12g" "-Xms12g" "-XX:+UseParallelGC"]
->>>>>>> 61684d89
             ;:jvm-opts ["-Xmx58g" "-Xms58g" "-XX:+UseParallelGC" "-Djava.awt.headless=true"]
             :main clojush.core)