(defproject lspector/clojush "1.2.14"
            :description "The Push programming language and the PushGP genetic programming
                          system implemented in Clojure. 
                          See http://hampshire.edu/lspector/push.html"
            :dependencies [[org.clojure/clojure "1.3.0"]
                           [org.clojure/math.numeric-tower "0.0.1"]   
<<<<<<< HEAD
                           [local-file "0.0.4"]]
	    :jvm-opts ["-Xmx2g"]
=======
                           [local-file "0.0.4"]
                           [clojure-csv "2.0.0-alpha2"]]
>>>>>>> f9494bc0
            :main clojush.core)<|MERGE_RESOLUTION|>--- conflicted
+++ resolved
@@ -4,11 +4,7 @@
                           See http://hampshire.edu/lspector/push.html"
             :dependencies [[org.clojure/clojure "1.3.0"]
                            [org.clojure/math.numeric-tower "0.0.1"]   
-<<<<<<< HEAD
-                           [local-file "0.0.4"]]
-	    :jvm-opts ["-Xmx2g"]
-=======
                            [local-file "0.0.4"]
                            [clojure-csv "2.0.0-alpha2"]]
->>>>>>> f9494bc0
+	    :jvm-opts ["-Xmx2g"]
             :main clojush.core)