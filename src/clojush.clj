--- conflicted
+++ resolved
@@ -269,20 +269,12 @@
 
 (defn overlap
  [thing1 thing2]
-<<<<<<< HEAD
- "Returns a measure of the similarity of the arguments, which may be                                                                                                                                                                                                         
-=======
  "Returns a measure of the similarity of the arguments, which may be
->>>>>>> 63eccbcc
 nested sequences. The overlap is defined in terms of the collections of
 the items contained in each of the arguments, including nested items at
 all levels. The overlap is then the maximal number of pairings by identity
 across the two collections, divided by the size of the larger collection.
-<<<<<<< HEAD
-The returned value will range from 0 (for entirely distinct arguments) 
-=======
 The returned value will range from 0 (for entirely distinct arguments)
->>>>>>> 63eccbcc
 to 1 (for identical arguments). Run (overlap-demo) to see some examples."
  (let [items1 (all-items thing1)
        items2 (all-items thing2)
