(ns clojush.evaluate
  (:use [clojush util pushstate random globals individual])
  (:require [clojure.math.numeric-tower :as math]
            [clj-random.core :as random]))

;;;;;;;;;;;;;;;;;;;;;;;;;;;;;;;;;;;;;;;;;;;;;;;;;;;;;;;;;;;;;;;;;;;;;;;;;;;;;;;;;;;;;;;;;;;;;
;; calculate the solution rates (only called from pushgp)

(defn calculate-hah-solution-rates
  [pop-agents {:keys [total-error-method error-threshold population-size]}]
  (when (= total-error-method :hah)
    (reset! solution-rates
            (let [error-seqs (map :errors (map deref pop-agents))
                  num-cases (count (first error-seqs))]
              (doall (for [i (range num-cases)]
                       (/ (count (filter #(<= % error-threshold)
                                         (map #(nth % i) error-seqs)))
                          population-size)))))
    (printf "\nSolution rates: ")
    (println (doall (map float @solution-rates)))))

;;;;;;;;;;;;;;;;;;;;;;;;;;;;;;;;;;;;;;;;;;;;;;;;;;;;;;;;;;;;;;;;;;;;;;;;;;;;;;;;;;;;;;;;;;;;;
;; calculate meta-errors

(defn calculate-meta-errors
  "Calculates one meta-error for each meta-error category provided. Each
   meta-error-category should either be a keyword for a built-in meta category
   or a function that takes an individual and returns a meta error value.
   The built-in meta categories include:
     :size (minimize size of program)
     :compressibility (minimize ammount a program compresses compared to itself)
     :total-error (minimize total error)
     :unsolved-cases (maximize number of cases with zero error)"
  [ind {:keys [meta-error-categories error-threshold]}]
  (let [meta-error-fn (fn [cat]
                        (cond
                          (fn? cat) (cat ind)
                          (= cat :size) (count (:genome ind))
                          (= cat :compressibility) 555 ;;TMH fix later
                          (= cat :total-error) (:total-error ind)
                          (= cat :unsolved-cases) (count (filter #(> % error-threshold) (:errors ind)))
                          :else (throw (Exception. (str "Unrecognized meta category: " cat)))))]
    (map meta-error-fn meta-error-categories)))

;;;;;;;;;;;;;;;;;;;;;;;;;;;;;;;;;;;;;;;;;;;;;;;;;;;;;;;;;;;;;;;;;;;;;;;;;;;;;;;;;;;;;;;;;;;;;
;; evaluate individuals

(defn compute-total-error
  [errors]
  (reduce +' errors))

(defn compute-root-mean-square-error
  [errors]
  (math/sqrt (/ (apply +' (map #(* % %)
                               errors))
                (count errors))))

(defn compute-hah-error
  [errors]
  (reduce +' (doall (map (fn [rate e] (*' (- 1.01 rate) e))
                         @solution-rates
                         errors))))

(defn normalize-errors
  "Normalizes errors to [0,1] if normalize isn't :none."
  [errors normalization max-error]
  (if (= normalization :none)
    errors
    (map (fn [err]
           (case normalization
             :divide-by-max-error (double (if (>= err max-error)
                                            1.0
                                            (/ err max-error)))
             :e-over-e-plus-1 (double (/ err (inc err)))
             (throw (Exception. (str "Unrecognized argument for normalization: "
                                     normalization)))))
         errors)))

(defn evaluate-individual
  "Returns the given individual with errors, total-errors, and weighted-errors,
   computing them if necessary."
  ([i error-function rand-gen]
    (evaluate-individual i error-function rand-gen
                         {:reuse-errors true
                          :print-history false
                          :total-error-method :sum
                          :normalization :none
                          :max-error 1000}))
  ([i error-function rand-gen
    {:keys [reuse-errors print-history total-error-method normalization max-error]
     :as argmap}]
    (random/with-rng rand-gen
      (let [p (:program i)
            raw-errors (if (or (not reuse-errors) (nil? (:errors i)) (nil? (:total-error i)))
                         (error-function p))
            e (vec (if (and reuse-errors (not (nil? (:errors i))))
                     (:errors i)
                     (do
                       (swap! evaluations-count inc)
                       (normalize-errors raw-errors normalization max-error)
                       )))
            te (if (and reuse-errors (not (nil? (:total-error i))))
                 (:total-error i)
                 (compute-total-error raw-errors))
            ne (if (and reuse-errors (not (nil? (:normalized-error i))))
                 (:normalized-error i)
                 (compute-total-error e))
            we (case total-error-method
                 :sum nil
                 :ifs nil
                 :hah (compute-hah-error e)
                 :rmse (compute-root-mean-square-error e)
<<<<<<< HEAD
                 nil)
            new-ind (make-individual :program p :genome (:genome i)
                                     :errors e :total-error te :weighted-error we
                                     :history (if print-history (cons te (:history i)) (:history i))
                                     :ancestors (:ancestors i)
                                     :parent (:parent i))
            me (calculate-meta-errors new-ind argmap)]
        (assoc new-ind :meta-errors me)))))
=======
                 nil)]
        (make-individual :program p :genome (:genome i)
                         :errors e :total-error te :weighted-error we :normalized-error ne
                         :history (if print-history (cons te (:history i)) (:history i))
                         :ancestors (:ancestors i)
                         :parent (:parent i))))))
>>>>>>> 1bef8c7b
<|MERGE_RESOLUTION|>--- conflicted
+++ resolved
@@ -110,20 +110,11 @@
                  :ifs nil
                  :hah (compute-hah-error e)
                  :rmse (compute-root-mean-square-error e)
-<<<<<<< HEAD
                  nil)
             new-ind (make-individual :program p :genome (:genome i)
-                                     :errors e :total-error te :weighted-error we
+                                     :errors e :total-error te :weighted-error we :normalized-error ne
                                      :history (if print-history (cons te (:history i)) (:history i))
                                      :ancestors (:ancestors i)
                                      :parent (:parent i))
             me (calculate-meta-errors new-ind argmap)]
-        (assoc new-ind :meta-errors me)))))
-=======
-                 nil)]
-        (make-individual :program p :genome (:genome i)
-                         :errors e :total-error te :weighted-error we :normalized-error ne
-                         :history (if print-history (cons te (:history i)) (:history i))
-                         :ancestors (:ancestors i)
-                         :parent (:parent i))))))
->>>>>>> 1bef8c7b
+        (assoc new-ind :meta-errors me)))))