--- conflicted
+++ resolved
@@ -87,12 +87,8 @@
                           :normalization :none
                           :max-error 1000}))
   ([i error-function rand-gen
-<<<<<<< HEAD
-    {:keys [reuse-errors print-history total-error-method normalization max-error]
+    {:keys [reuse-errors print-history total-error-method normalization max-error pass-individual-to-error-function]
      :as argmap}]
-=======
-    {:keys [reuse-errors print-history total-error-method normalization max-error pass-individual-to-error-function]}]
->>>>>>> 34db3320
     (random/with-rng rand-gen
       (let [p (:program i)
             raw-errors (if (or (not reuse-errors) (nil? (:errors i)) (nil? (:total-error i)))
