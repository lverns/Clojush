--- conflicted
+++ resolved
@@ -41,23 +41,6 @@
 (defn evaluate-individual
   "Returns the given individual with errors, total-errors, and hah-errors,
    computing them if necessary."
-<<<<<<< HEAD
-  [i error-function rand-gen]
-  (binding [*thread-local-random-generator* rand-gen]
-    (let [p (:program i)
-          e (vec (if (and (seq? (:errors i)) @global-reuse-errors)
-                   (:errors i)
-                   (error-function p)))
-          te (if (and (number? (:total-error i)) @global-reuse-errors)
-               (:total-error i)
-               (keep-number-reasonable (compute-total-error e)))
-          he (compute-hah-error e)
-          rmse (compute-root-mean-square-error e)]
-      (make-individual :program p :errors e :total-error te :hah-error he :rms-error rmse
-                       :history (if maintain-histories (cons te (:history i)) (:history i))
-                       :ancestors (:ancestors i)
-                       :parent (:parent i)))))
-=======
   ([i error-function rand-gen]
     (evaluate-individual i error-function rand-gen
                          {:reuse-errors true
@@ -68,9 +51,9 @@
                                       use-historically-assessed-hardness]}]
     (binding [*thread-local-random-generator* rand-gen]
       (let [p (:program i)
-            e (if (and (not (nil? (:errors i))) reuse-errors)
-                (:errors i)
-                (error-function p))
+            e (vec (if (and (not (nil? (:errors i))) reuse-errors)
+                     (:errors i)
+                     (error-function p)))
             te (if (and (not (nil? (:total-error i))) reuse-errors)
                  (:total-error i)
                  (keep-number-reasonable (compute-total-error e)))
@@ -83,5 +66,4 @@
         (make-individual :program p :errors e :total-error te :hah-error he :rms-error rmse
                          :history (if print-history (cons te (:history i)) (:history i))
                          :ancestors (:ancestors i)
-                         :parent (:parent i))))))
->>>>>>> 04a1b73f
+                         :parent (:parent i))))))