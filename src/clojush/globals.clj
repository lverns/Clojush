(ns clojush.globals)

;;;;;;;;;;;;;;;;;;;;;;;;;;;;;;;;;;;;;;;;;;;;;;;;;;;;;;;;;;;;;;;;;;;;;;;;;;;;;;;;;;;;;;;;;;;;;
;;   globals
;; The values def'ed here tend to remain constant over all runs. The atoms
;; not starting with "global-" are used in a variety of places and therefore
;; it is easiest to keep them global. The atoms starting with "global-"
;; may change depending on arguments to pushgp.
;;
;; Most of the values and atoms in this file are those that are used by Push
;; instructions; all others, with few exceptions, should be defined in push-argmap
;; in pushgp.clj and should be passed to whatever functions use them as arguments.

;; push-types is the list of stacks used by the Push interpreter
(def push-types '(:exec :integer :float :code :boolean :string :zip
                        :tag :auxiliary :return :environment)) ;; Stack types

;; These definitions are used by instructions to keep computed values within limits
;; or when using random instructions.
(def max-number-magnitude 1000000000000) ;; Used by keep-number-reasonable as the maximum size of any integer or float
(def min-number-magnitude 1.0E-10) ;; Used by keep-number-reasonable as the minimum magnitude of any float
(def max-string-length 500) ;; Used by string instructions to ensure that strings don't get too large
(def min-random-integer -10) ;; The minumum value created by the integer_rand instruction
(def max-random-integer 10) ;; The maximum value created by the integer_rand instruction
(def min-random-float -1.0) ;; The minumum value created by the float_rand instruction
(def max-random-float 1.0) ;; The maximum value created by the float_rand instruction
(def min-random-string-length 1) ;; The minimum length of string created by the string_rand instruction
(def max-random-string-length 10) ;; The maximum length of string created by the string_rand instruction
(def max-points-in-random-expressions 50) ;; The maximum length of code created by the code_rand instruction

;; These atoms are used in different places and are therefore difficult to make fully functional
(def evaluations-count (atom 0)) ;; Used to count the number of times GP evaluates an individual
(def timer-atom (atom 0)) ;; Used for timing of different parts of PushGP
(def timing-map (atom {:initialization 0 :reproduction 0 :report 0 :fitness 0 :other 0}))  ;; Used for timing of different parts of pushgp
(def solution-rates (atom (repeat 0))) ;; Used in historically-assessed hardness
(def elitegroups (atom ())) ;; Used for elitegroup lexicase selection (will only work if lexicase-selection is off)
(def population-behaviors (atom ())) ;; Used to store the behaviors of the population for use in tracking behavioral diversity

;;;;;;;;;;;;;;;;;;;;;;;;;;;;;;;;;;;;;;;;;;;;;;;;;;;;;;;;;
;; The globals below may be reset by arguments to pushgp
;;;;;;;;;;;;;;;;;;;;;;;;;;;;;;;;;;;;;;;;;;;;;;;;;;;;;;;;;

;; These definitions are used by Push instructions and therefore must be global
(def global-atom-generators (atom ())) ;; The instructions and literals that may be used in Push programs.
(def global-max-points (atom 100)) ;; The maximum size of a Push program. Also, the maximum size of code that can appear on the exec or code stacks.
(def global-tag-limit (atom 10000)) ;; The size of the tag space

;; These definitions are used by run-push (and functions it calls), and must be global since run-push is called by the problem-specifc error functions
(def global-top-level-push-code (atom true)) ;; When true, run-push will push the program's code onto the code stack prior to running
(def global-top-level-pop-code (atom true)) ;; When true, run-push will pop the code stack after running the program
(def global-evalpush-limit (atom 150)) ;; The number of Push instructions that can be evaluated before stopping evaluation
(def global-evalpush-time-limit (atom 0)) ;; The time in nanoseconds that a program can evaluate before stopping, 0 means no time limit
(def global-pop-when-tagging (atom true)) ;; When true, tagging instructions will pop the exec stack when tagging; otherwise, the exec stack is not popped

;; These definitions are used by some problem-specific error functions, and must therefore be global
<<<<<<< HEAD
(def global-parent-selection (atom :lexicse))
=======
(def global-print-behavioral-diversity (atom false)) ;; When true, reports will print the behavioral diversity of the population
>>>>>>> 5b14117f
<|MERGE_RESOLUTION|>--- conflicted
+++ resolved
@@ -53,8 +53,5 @@
 (def global-pop-when-tagging (atom true)) ;; When true, tagging instructions will pop the exec stack when tagging; otherwise, the exec stack is not popped
 
 ;; These definitions are used by some problem-specific error functions, and must therefore be global
-<<<<<<< HEAD
-(def global-parent-selection (atom :lexicse))
-=======
-(def global-print-behavioral-diversity (atom false)) ;; When true, reports will print the behavioral diversity of the population
->>>>>>> 5b14117f
+(def global-parent-selection (atom :lexicse)) ;; The type of parent selection used
+(def global-print-behavioral-diversity (atom false)) ;; When true, reports will print the behavioral diversity of the population