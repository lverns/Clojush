--- conflicted
+++ resolved
@@ -6,15 +6,9 @@
 ;; Populations are vectors of agents with individuals as their states (along with error and
 ;; history information).
 
-<<<<<<< HEAD
-(defrecord individual [genome program errors total-error normalized-error weighted-error meta-errors history ancestors parent])
+(defrecord individual [genome program errors total-error normalized-error weighted-error meta-errors history ancestors parent uuid parent-uuids genetic-operators])
 
-(defn make-individual [& {:keys [genome program errors total-error normalized-error weighted-error meta-errors history ancestors parent]
-=======
-(defrecord individual [genome program errors total-error normalized-error weighted-error history ancestors parent uuid parent-uuids genetic-operators])
-
-(defn make-individual [& {:keys [genome program errors total-error normalized-error weighted-error history ancestors parent uuid parent-uuids genetic-operators]
->>>>>>> 087b807c
+(defn make-individual [& {:keys [genome program errors total-error normalized-error weighted-error meta-errors history ancestors parent uuid parent-uuids genetic-operators]
                           :or {genome nil
                                program nil
                                errors nil
@@ -24,16 +18,11 @@
                                meta-errors nil
                                history nil
                                ancestors nil
-<<<<<<< HEAD
-                               parent nil}}]
-  (individual. genome program errors total-error normalized-error weighted-error meta-errors history ancestors parent))
-=======
                                parent nil
                                uuid (uuid/v4)
                                parent-uuids nil
                                genetic-operators nil}}]
-  (individual. genome program errors total-error normalized-error weighted-error history ancestors parent uuid parent-uuids genetic-operators))
->>>>>>> 087b807c
+  (individual. genome program errors total-error normalized-error weighted-error meta-errors history ancestors parent uuid parent-uuids genetic-operators))
 
 (defn printable [thing]
   (letfn [(unlazy [[head & tail]]
@@ -45,10 +34,5 @@
 
 (defn individual-string [i]
   (cons 'individual.
-<<<<<<< HEAD
-        (let [k '(:genome :program :errors :total-error :normalized-error :weighted-error :meta-errors :history :ancestors :parent)]
-          (interleave k  (map #(printable (get i %)) k)))))
-=======
-        (let [k '(:genome :program :errors :total-error :normalized-error :weighted-error :history :ancestors :parent :uuid :parent-uuids :genetic-operators)]
-          (interleave k  (map #(printable (get i %)) k)))))
->>>>>>> 087b807c
+        (let [k '(:genome :program :errors :total-error :normalized-error :weighted-error :meta-errors :history :ancestors :parent :uuid :parent-uuids :genetic-operators)]
+          (interleave k  (map #(printable (get i %)) k)))))