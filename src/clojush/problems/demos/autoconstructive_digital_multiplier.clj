--- conflicted
+++ resolved
@@ -230,7 +230,6 @@
     1
     0))
 
-<<<<<<< HEAD
 ;(defn variation-meta-error-fn
 ;  "Takes an individual and an argmap and returns a meta-error value."
 ;  [ind argmap]
@@ -269,41 +268,6 @@
       0
       1)))
 
-  ;; Define argmap for pushgp
-  (defn define-digital-multiplier
-    [num-bits-n]
-    (define-ins (* 2 num-bits-n))
-    (define-outs (* 2 num-bits-n))
-    (def full-dm-error-function
-      (partial dm-error-function
-               num-bits-n
-               (dm-test-cases num-bits-n)))
-    (def argmap
-      {:error-function full-dm-error-function
-       :atom-generators (dm-atom-generators num-bits-n)
-       :population-size 500
-       :max-generations 10000
-       :max-points 500
-       :max-points-in-initial-program 100
-       :evalpush-limit 2000
-       :epigenetic-markers [:close :silent]
-       :genetic-operator-probabilities {:autoconstruction 1.0}
-       ;:genetic-operator-probabilities {:autoconstruction 0.9
-       ;                                 :uniform-deletion 0.1}
-       ;:uniform-deletion-rate 0.01
-       :parent-selection :lexicase
-       ;:parent-selection :leaky-lexicase
-       ;:lexicase-leakage 0.1
-       ;:trivial-geography-radius 50
-       :report-simplifications 0
-       ;:pass-individual-to-error-function true
-       ;:meta-error-categories [dm-meta-error-fn]
-       ;:meta-error-categories (repeat 64 dm-meta-error-fn)
-       ;:meta-error-categories [:size dm-meta-error-fn]
-       ;:meta-error-categories [variation-meta-error-fn]
-       }
-      )
-=======
 ;; Define argmap for pushgp
 (defn define-digital-multiplier
   [num-bits-n]
@@ -318,14 +282,14 @@
      :atom-generators (dm-atom-generators num-bits-n)
      :population-size 500
      :max-generations 10000
-     :max-points 4000
-     :max-genome-size-in-initial-program 100
-     :evalpush-limit 10000
+     :max-points 500
+     :max-points-in-initial-program 100
+     :evalpush-limit 2000
      :epigenetic-markers [:close :silent]
      :genetic-operator-probabilities {:autoconstruction 1.0}
      ;:genetic-operator-probabilities {:autoconstruction 0.9
      ;                                 :uniform-deletion 0.1}
-     :uniform-deletion-rate 0.01
+     ;:uniform-deletion-rate 0.01
      :parent-selection :lexicase
      ;:parent-selection :leaky-lexicase
      ;:lexicase-leakage 0.1
@@ -333,10 +297,12 @@
      :report-simplifications 0
      ;:pass-individual-to-error-function true
      ;:meta-error-categories [dm-meta-error-fn]
-     :meta-error-categories [:size dm-meta-error-fn]
+     ;:meta-error-categories (repeat 64 dm-meta-error-fn)
+     ;:meta-error-categories [:size dm-meta-error-fn]
+     ;:meta-error-categories [variation-meta-error-fn]
      }
->>>>>>> 25ffe4ef
     )
-
-  ;; Create the argmap passing the number of bits for the problem
-  (define-digital-multiplier 3)+  )
+
+;; Create the argmap passing the number of bits for the problem
+(define-digital-multiplier 3)