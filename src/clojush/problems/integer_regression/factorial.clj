--- conflicted
+++ resolved
@@ -21,11 +21,7 @@
                            errors (doall
                                     (for [input (range 1 11)]
                                       (let [state (run-push program
-<<<<<<< HEAD
-                                                            (push-item input :auxiliary
-=======
                                                             (push-item input :input
->>>>>>> e3f336f7
                                                                        (push-item input :integer
                                                                                   (make-push-state))))
                                             top-int (top-item :integer state)]
