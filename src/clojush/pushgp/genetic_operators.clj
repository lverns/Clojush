--- conflicted
+++ resolved
@@ -337,12 +337,6 @@
   (let [parentheses (if @global-use-bushy-code
                       (let [n (count atom-generators)]
                         (concat (repeat n :open) (repeat n :close)))
-<<<<<<< HEAD
-                      [:open :close])]
-    (map #(if (< (lrand) mutation-rate)
-            (random-code 1 (concat atom-generators parentheses [()]))
-            %)
-=======
                       [:open :close])
         token-mutator (fn [token]
                         (if (and (or (not @global-use-ultra-no-paren-mutation) ;if not using no-paren mutation
@@ -355,7 +349,6 @@
                           ;; which is essentially deletion. This was removed later since it biases ULTRA toward smaller programs. This looked like:  ;(concat atom-generators parentheses [()]))
                           token))] ;else, just return the token
     (map token-mutator
->>>>>>> 61684d89
          open-close-sequence)))
 
 (defn ultra-operate-on-programs
