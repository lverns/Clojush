(ns clojush.pushgp.parent-selection
  (:use [clojush random globals util])
  (:require [clojure.set :as set]))

;;;;;;;;;;;;;;;;;;;;;;;;;;;;;;;;;;;;;;;;;;;;;;;;;;;;;;;;;;;;;;;;;;;;;;;;;;;;;;;;;;;;;;;;;;;;;
;; tournament selection
(defn tournament-selection
  "Returns an individual that does the best out of a tournament."
  [pop location {:keys [tournament-size trivial-geography-radius
                        total-error-method]}]
  (let [tournament-set 
        (doall
          (for [_ (range tournament-size)]
            (nth pop
                 (if (zero? trivial-geography-radius)
                   (lrand-int (count pop))
                   (mod (+ location (- (lrand-int (+ 1 (* trivial-geography-radius 2))) trivial-geography-radius))
                        (count pop))))))
        err-fn (case total-error-method
                 :sum :total-error
                 (:hah :rmse :ifs) :weighted-error
                 (throw (Exception. (str "Unrecognized argument for total-error-method: "
                                         total-error-method))))]
    (reduce (fn [i1 i2] (if (< (err-fn i1) (err-fn i2)) i1 i2))
            tournament-set)))

;;;;;;;;;;;;;;;;;;;;;;;;;;;;;;;;;;;;;;;;;;;;;;;;;;;;;;;;;;;;;;;;;;;;;;;;;;;;;;;;;;;;;;;;;;;;;
;; lexicase selection

(defn retain-one-individual-per-error-vector
  "Retains one random individual to represent each error vector."
  [pop]
  (map lrand-nth (vals (group-by #(:errors %) pop))))
  
(defn lexicase-selection
  "Returns an individual that does the best on the fitness cases when considered one at a
   time in random order.  If trivial-geography-radius is non-zero, selection is limited to parents within +/- r of location"
  [pop location {:keys [trivial-geography-radius]}]
  (let [lower (mod (- location trivial-geography-radius) (count pop))
        upper (mod (+ location trivial-geography-radius) (count pop))
        popvec (vec pop)
        subpop (if (zero? trivial-geography-radius) 
                 pop
                 (if (< lower upper)
                   (subvec popvec lower (inc upper))
                   (into (subvec popvec lower (count pop)) 
                         (subvec popvec 0 (inc upper)))))]
    (loop [survivors (retain-one-individual-per-error-vector subpop)
           cases (lshuffle (range (count (:errors (first subpop)))))]
      (if (or (empty? cases)
              (empty? (rest survivors)))
        (lrand-nth survivors)
        (let [min-err-for-case (apply min (map #(nth % (first cases))
                                               (map #(:errors %) survivors)))]
          (recur (filter #(= (nth (:errors %) (first cases)) min-err-for-case)
                         survivors)
                 (rest cases)))))))

;;;;;;;;;;;;;;;;;;;;;;;;;;;;;;;;;;;;;;;;;;;;;;;;;;;;;;;;;;;;;;;;;;;;;;;;;;;;;;;;;;;;;;;;;;;;;
;; elitegroup lexicase selection

(defn build-elitegroups
  "Builds a sequence that partitions the cases into sub-sequences, with cases 
   grouped when they produce the same set of elite individuals in the population. 
   In addition, if group A produces population subset PS(A), and group B 
   produces population subset PS(B), and PS(A) is a proper subset of PS(B), then 
   group B is discarded. "
  [pop-agents]
  (println "Building case elitegroups...")
  (let [pop (retain-one-individual-per-error-vector (map deref pop-agents))
        cases (range (count (:errors (first pop))))
        elites (map (fn [c]
                      (let [min-error-for-case 
                            (apply min (map #(nth % c) (map :errors pop)))]
                        (filter #(== (nth (:errors %) c) min-error-for-case)
                                pop)))
                    cases)
        all-elitegroups (vals (group-by #(nth elites %) cases))
        pruned-elitegroups (filter (fn [eg]
                                     (let [e (set (nth elites (first eg)))]
                                       (not-any?
                                         (fn [eg2]
                                           (let [e2 (set (nth elites (first eg2)))]
                                             (and (not= e e2)
                                                  (set/subset? e2 e))))
                                         all-elitegroups)))
                                   all-elitegroups)]
    (reset! elitegroups pruned-elitegroups)
    (println (count @elitegroups) "elitegroups:" @elitegroups)))

(defn elitegroup-lexicase-selection
  "Returns an individual produced by elitegroup lexicase selection."
  [pop]
  (loop [survivors (retain-one-individual-per-error-vector pop)
         cases (lshuffle (map lrand-nth @elitegroups))]
    (if (or (empty? cases)
            (empty? (rest survivors)))
      (lrand-nth survivors)
      (let [min-err-for-case (apply min (map #(nth % (first cases))
                                             (map #(:errors %) survivors)))]
        (recur (filter #(= (nth (:errors %) (first cases)) min-err-for-case)
                       survivors)
               (rest cases))))))

;;;;;;;;;;;;;;;;;;;;;;;;;;;;;;;;;;;;;;;;;;;;;;;;;;;;;;;;;;;;;;;;;;;;;;;;;;;;;;;;;;;;;;;;;;;;;
;; implicit fitness sharing

(defn assign-ifs-error-to-individual
  "Takes an individual and calculates and assigns its IFS based on the summed
   error across each test case."
  [ind summed-reward-on-test-cases]
  (let [ifs-reward (apply +' (map #(if (zero? %2) 1.0 (/ %1 %2))
                                  (map #(- 1.0 %) (:errors ind))
                                  summed-reward-on-test-cases))
        ifs-er (cond
                 (< 1e20 ifs-reward) 0.0
                 (zero? ifs-reward) 1e20
                 (< 1e20 (/ 1.0 ifs-reward)) 1e20
                 :else (/ 1.0 ifs-reward))]
    (assoc ind :weighted-error ifs-er)))

(defn calculate-implicit-fitness-sharing
  "Calculates the summed fitness for each test case, and then uses it to
   assign an implicit fitness sharing error to each individual. Assumes errors
   are in range [0,1] with 0 being a solution."
  [pop-agents {:keys [use-single-thread]}]
  (println "\nCalculating implicit fitness sharing errors...")
  (let [pop (map deref pop-agents)
        summed-reward-on-test-cases (map (fn [list-of-errors]
                                           (reduce +' (map #(- 1.0 %) list-of-errors)))
                                         (apply map list (map :errors pop)))]
    (println "Implicit fitness sharing reward per test case (lower means population performs worse):")
    (println summed-reward-on-test-cases)
    (assert (every? (fn [error] (< -0.0000001 error 1.0000001))
                    (flatten (map :errors pop)))
            (str "All errors must be in range [0,1]. Please normalize them. Here are the first 20 offending errors:\n"
                 (not-lazy (take 20 (filter (fn [error] (not (< 0.0 error 1.0)))
                                            (flatten (map :errors pop)))))))
    (dorun (map #((if use-single-thread swap! send)
                   %
                   assign-ifs-error-to-individual
                   summed-reward-on-test-cases)
                pop-agents))
    (when-not use-single-thread (apply await pop-agents)))) ;; SYNCHRONIZE

;;;;;;;;;;;;;;;;;;;;;;;;;;;;;;;;;;;;;;;;;;;;;;;;;;;;;;;;;;;;;;;;;;;;;;;;;;;;;;;;;;;;;;;;;;;;;
;; uniform selection (i.e. no selection, for use as a baseline)

(defn uniform-selection
  "Returns an individual uniformly at random."
  [pop]
  (lrand-nth pop))

;;;;;;;;;;;;;;;;;;;;;;;;;;;;;;;;;;;;;;;;;;;;;;;;;;;;;;;;;;;;;;;;;;;;;;;;;;;;;;;;;;;;;;;;;;;;;
;; parent selection

(defn select
  "Returns a selected parent."
  [pop location {:keys [parent-selection]
                 :as argmap}]
  (let [pop-with-meta-errors (map (fn [ind] (update-in ind [:errors] concat (:meta-errors ind)))
                                  pop)]
    (case parent-selection
      :tournament (tournament-selection pop-with-meta-errors location argmap)
      :lexicase (lexicase-selection pop-with-meta-errors location argmap)
      :elitegroup-lexicase (elitegroup-lexicase-selection pop-with-meta-errors)
<<<<<<< HEAD
      :leaky-lexicase (if (< (lrand) (:lexicase-leakage argmap))
                        (tournament-selection pop-with-meta-errors location (merge argmap {:tournament-size 1}))
                        (lexicase-selection pop-with-meta-errors location argmap))
=======
      :uniform (uniform-selection pop-with-meta-errors)
>>>>>>> 9f6c2245
      (throw (Exception. (str "Unrecognized argument for parent-selection: "
                              parent-selection))))))<|MERGE_RESOLUTION|>--- conflicted
+++ resolved
@@ -164,12 +164,9 @@
       :tournament (tournament-selection pop-with-meta-errors location argmap)
       :lexicase (lexicase-selection pop-with-meta-errors location argmap)
       :elitegroup-lexicase (elitegroup-lexicase-selection pop-with-meta-errors)
-<<<<<<< HEAD
       :leaky-lexicase (if (< (lrand) (:lexicase-leakage argmap))
                         (tournament-selection pop-with-meta-errors location (merge argmap {:tournament-size 1}))
                         (lexicase-selection pop-with-meta-errors location argmap))
-=======
       :uniform (uniform-selection pop-with-meta-errors)
->>>>>>> 9f6c2245
       (throw (Exception. (str "Unrecognized argument for parent-selection: "
                               parent-selection))))))