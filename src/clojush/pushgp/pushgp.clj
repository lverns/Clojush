(ns clojush.pushgp.pushgp
  (:require [clojure.java.io :as io])
  (:use [clojush.globals]
        [clojush.util]
        [clojush.pushstate]
        [clojush.random]
        [clojush.instructions.boolean]
        [clojush.instructions.code]
        [clojush.instructions.common]
        [clojush.instructions.numbers]
        [clojush.instructions.random-instructions]
        [clojush.instructions.string]
        [clojush.instructions.tag]
        [clojush.instructions.zip]
        [clojush.instructions.return]
        [clojush.individual]
        [clojush.evaluate]
        [clojush.pushgp.breed]
        [clojush.pushgp.parent-selection]
        [clojush.pushgp.report]
        [clojush.experimental.decimation]))

;;;;;;;;;;;;;;;;;;;;;;;;;;;;;;;;;;;;;;;;;;;;;;;;;;;;;;;;;;;;;;;;;;;;;;;;;;;;;;;;
;; pushgp

(def push-argmap
     (atom (sorted-map :error-function (fn [p] '(0)) ;; pgm -> list of errors (1 per case)
                       :error-threshold 0
                       :population-size 1000
                       :max-points 50 
                       :max-points-in-initial-program 50
                       :atom-generators (concat @registered-instructions
                                                (list 
                                                 (fn [] (lrand-int 100))
                                                 (fn [] (lrand))))
                       :max-generations 1001
                       :max-mutations 'UNDEFINED
                       :mutation-probability 0.4
                       :mutation-max-points 20
                       :crossover-probability 0.4
                       :simplification-probability 0.1
                       :tournament-size 7
                       :report-simplifications 100
                       :final-report-simplifications 1000
                       :reproduction-simplifications 1
                       :trivial-geography-radius 0
                       :decimation-ratio 1
                       :decimation-tournament-size 2
                       :evalpush-limit 150
                       :evalpush-time-limit 0
                       :node-selection-method :unbiased
                       :node-selection-leaf-probability 0.1
                       :node-selection-tournament-size 2
                       :pop-when-tagging true
                       :gaussian-mutation-probability 0.0
                       :gaussian-mutation-per-number-mutation-probability 0.5
                       :gaussian-mutation-standard-deviation 0.1
                       :reuse-errors true
                       :problem-specific-report default-problem-specific-report
                       :use-single-thread false
                       :random-seed (System/nanoTime)
                       :use-historically-assessed-hardness false
                       :use-lexicase-selection false
                       :use-rmse false
                       :print-csv-logs false
                       :print-json-logs false
                       :csv-log-filename "log.csv"
                       :json-log-filename "log.json"
                       :log-fitnesses-for-all-cases false
                       :json-log-program-strings false 
                       :boolean-gsxover-probability 0.0
                       :boolean-gsxover-new-code-max-points 20
                       :deletion-mutation-probability 0.0
                       :parentheses-addition-mutation-probability 0.0
                       :tagging-mutation-probability 0.0
                       :tag-branch-mutation-probability 0.0
                       :tag-branch-mutation-type-instruction-pairs []
                       :amalgamation-probability 0.0
                       :amalgamation-parameters {:self 0.6 :other 0.2 :self-other 0.05 :other-self 0.05 :nothing 0.1}
                       :parent-reversion-probability 0.0
                       :tag-limit 10000
                       :initial-population 'UNDEFINED)))

(defn define-push-argmap [& args]
  (doseq [[argkey argval] (partition 2 args)]
    (assert (and (keyword? argkey) (contains? @push-argmap argkey)) (str "Argument key " argkey " is not a recognized argument to pushgp."))
    (swap! push-argmap assoc argkey argval)))

(defn reset-globals []
  (doseq [[gname gatom] (filter (fn [[a _]] (.startsWith (name a) "global-")) (ns-publics 'clojush.globals))]
    (reset! @gatom (get @push-argmap (keyword (.substring (str gname) (count "global-")))))))

(defn make-agents-and-rng [{:keys [initial-population use-single-thread population-size
                                   max-points-in-initial-program atom-generators random-seed]}]
  {:pop-agents (if (not (= initial-population 'UNDEFINED))
                 (vec (map #(if use-single-thread (atom %) (agent %)) (read-string (slurp (str "data/" initial-population)))))
                 (vec (let [pa (doall (for [_ (range population-size)] 
                                        (make-individual 
                                         :program (random-code max-points-in-initial-program atom-generators)
                                         :error-handler (fn [agnt except] (println except)))))
                            f (str "data/" (System/currentTimeMillis) ".ser")]
                        (io/make-parents f)
                        (spit f (printable (map individual-string pa)))
                        (map #(if use-single-thread (atom %) (agent %)) pa))))
   :child-agents (vec (doall (for [_ (range population-size)]
                               ((if use-single-thread atom agent)
                                (make-individual)
                                :error-handler (fn [agnt except] (println except))))))
   :rand-gens (vec (doall (for [k (range population-size)]
                            (java.util.Random. (+ random-seed (inc k))))))
   })

(defn compute-errors [pop-agents rand-gens {:keys [use-single-thread error-function]}]
  (dorun (map #((if use-single-thread swap! send) % evaluate-individual error-function %2)
              pop-agents
              rand-gens))
  (when-not use-single-thread (apply await pop-agents))) ;; SYNCHRONIZE ;might this need a dorun?


;; I feel like the printing shoudl be in the main loop, but i'm just cutting and pasting for now
(defn parental-reversion [pop-agents generation {:keys [parent-reversion-probability use-single-thread]}]
  (if (and (> generation 0) (> parent-reversion-probability 0))
    (let [err-fn (if @global-use-rmse :rms-error :total-error)]
      (printf "\nPerforming parent reversion...") (flush)
      (dorun (map #((if use-single-thread swap! send) 
                    % 
                    (fn [i]  
                      (if (or (< (err-fn i) (err-fn (:parent i)))
                              (and (= (err-fn i) (err-fn (:parent i)))
                                   (< (count-points (:program i))
                                      (count-points (:program (:parent i)))))
                              (> (lrand) parent-reversion-probability))
                        (assoc i :parent nil)  ;; don't store whole ancestry
                        (:parent i))))
                  pop-agents))
      (when-not use-single-thread (apply await pop-agents)) ;; SYNCHRONIZE
      (printf "\nDone performing parental reversion.") (flush))))

;; this is a wrapper for calculate-hah-solution-rates, which should itself be changed
(defn calculate-hah-solution-rates-wrapper [{:keys [use-historically-assessed-hardness use-lexicase-selection pop-agents error-threshold population-size]}]
  (calculate-hah-solution-rates use-historically-assessed-hardness use-lexicase-selection pop-agents error-threshold population-size))

(defn report-and-check-for-success
  [pop-agents generation {:keys [error-function report-simplifications print-csv-logs print-json-logs
                                 csv-log-filename json-log-filename max-generations
                                 log-fitnesses-for-all-cases json-log-program-strings
                                 problem-specific-report error-threshold]}]
  (let [best (report (vec (doall (map deref pop-agents))) generation error-function 
                     report-simplifications print-csv-logs print-json-logs
                     csv-log-filename json-log-filename
                     log-fitnesses-for-all-cases json-log-program-strings
                     problem-specific-report)]
    (cond (<= (:total-error best) error-threshold) best
          (>= generation max-generations) :failure
          :else :continue)))
          


(defn produce-new-offspring
  [pop-agents child-agents rand-gens
   {:keys [decimation-ratio population-size decimation-tournament-size trivial-geography-radius
           error-function max-points atom-generators mutation-probability mutation-max-points crossover-probability 
           simplification-probability tournament-size reproduction-simplifications 
           trivial-geography-radius gaussian-mutation-probability 
           gaussian-mutation-per-number-mutation-probability gaussian-mutation-standard-deviation
           boolean-gsxover-probability boolean-gsxover-new-code-max-points
           deletion-mutation-probability parentheses-addition-mutation-probability
           tagging-mutation-probability tag-branch-mutation-probability
           tag-branch-mutation-type-instruction-pairs amalgamation-probability
           amalgamation-parameters use-single-thread
           ]}]
  (let [pop (if (>= decimation-ratio 1)
              (vec (doall (map deref pop-agents)))
              (decimate (vec (doall (map deref pop-agents)))
                        (int (* decimation-ratio population-size))
                        decimation-tournament-size
                        trivial-geography-radius))]
    (dotimes [i population-size]
      ((if use-single-thread swap! send)
       (nth child-agents i) 
       breed 
       [i (nth rand-gens i) pop error-function max-points atom-generators 
        mutation-probability mutation-max-points crossover-probability 
        simplification-probability tournament-size reproduction-simplifications 
        trivial-geography-radius gaussian-mutation-probability 
        gaussian-mutation-per-number-mutation-probability gaussian-mutation-standard-deviation
        boolean-gsxover-probability boolean-gsxover-new-code-max-points
        deletion-mutation-probability parentheses-addition-mutation-probability
        tagging-mutation-probability tag-branch-mutation-probability
        tag-branch-mutation-type-instruction-pairs amalgamation-probability
                                amalgamation-parameters])))
                      (when-not use-single-thread (apply await child-agents))) ;; SYNCHRONIZE

(defn install-next-generation [pop-agents child-agents {:keys [population-size use-single-thread]}]
  (dotimes [i population-size]
    ((if use-single-thread swap! send)
     (nth pop-agents i) (fn [av] (deref (nth child-agents i)))))
  (when-not use-single-thread (apply await pop-agents))) ;; SYNCHRONIZE

(defn pushgp
  "The top-level routine of pushgp."
<<<<<<< HEAD
  [args]
  (println args)
  (apply define-push-argmap args)
  (binding [*thread-local-random-generator* (java.util.Random. (:random-seed @push-argmap))]
    ;; set globals from parameters
    (reset-globals)
    (initial-report) ;; Print the inital report
    (print-params @push-argmap) 
=======
  [& {:keys [error-function error-threshold population-size max-points
             max-points-in-initial-program atom-generators max-generations 
             max-mutations mutation-probability mutation-max-points 
             crossover-probability simplification-probability
             tournament-size report-simplifications final-report-simplifications
             reproduction-simplifications trivial-geography-radius decimation-ratio
             decimation-tournament-size evalpush-limit evalpush-time-limit
             node-selection-method node-selection-leaf-probability
             node-selection-tournament-size pop-when-tagging
             gaussian-mutation-probability
             gaussian-mutation-per-number-mutation-probability
             gaussian-mutation-standard-deviation reuse-errors
             problem-specific-report use-single-thread random-seed
             use-historically-assessed-hardness use-lexicase-selection
             use-rmse print-csv-logs print-json-logs csv-log-filename
             json-log-filename log-fitnesses-for-all-cases
             json-log-program-strings
             boolean-gsxover-probability
             boolean-gsxover-new-code-max-points
             deletion-mutation-probability
             parentheses-addition-mutation-probability
             tagging-mutation-probability
             tag-branch-mutation-probability
             tag-branch-mutation-type-instruction-pairs
             uniform-crossover-probability
             uniform-crossover-parameters
             hybridization-probability
             hybridization-parameters
             parent-reversion-probability
             tag-limit
             ]
      :or {error-function (fn [p] '(0)) ;; pgm -> list of errors (1 per case)
           error-threshold 0
           population-size 1000
           max-points 50
           max-points-in-initial-program 50
           atom-generators (concat @registered-instructions
                                   (list 
                                     (fn [] (lrand-int 100))
                                     (fn [] (lrand))))
           max-generations 1001
           mutation-probability 0.4
           mutation-max-points 20
           crossover-probability 0.4
           simplification-probability 0.1
           tournament-size 7
           report-simplifications 100
           final-report-simplifications 1000
           reproduction-simplifications 1
           trivial-geography-radius 0
           decimation-ratio 1
           decimation-tournament-size 2
           evalpush-limit 150
           evalpush-time-limit 0
           node-selection-method :unbiased
           node-selection-leaf-probability 0.1
           node-selection-tournament-size 2
           pop-when-tagging true
           gaussian-mutation-probability 0.0
           gaussian-mutation-per-number-mutation-probability 0.5
           gaussian-mutation-standard-deviation 0.1
           boolean-gsxover-probability 0.0
           boolean-gsxover-new-code-max-points 20
           deletion-mutation-probability 0.0
           parentheses-addition-mutation-probability 0.0
           tagging-mutation-probability 0.0
           tag-branch-mutation-probability 0.0
           tag-branch-mutation-type-instruction-pairs []
           uniform-crossover-probability 0.0
           uniform-crossover-parameters {:self 0.9 :other 0.2}
           hybridization-probability 0.0
           hybridization-parameters {:self 0.9 :other 0.2}
           reuse-errors true
           problem-specific-report default-problem-specific-report
           print-csv-logs false
           print-json-logs false
           csv-log-filename "log.csv"
           json-log-filename "log.json"
           log-fitnesses-for-all-cases false
           json-log-program-strings false
           use-single-thread false
           random-seed (System/nanoTime)
           use-historically-assessed-hardness false
           use-lexicase-selection false
           use-rmse false
           parent-reversion-probability 0.0
           tag-limit 10000
           }}]
  (binding [*thread-local-random-generator* (java.util.Random. random-seed)]
    ;; set globals from parameters
    (reset! global-atom-generators atom-generators)
    (reset! global-max-points-in-program max-points)
    (reset! global-evalpush-limit evalpush-limit)
    (reset! global-evalpush-time-limit evalpush-time-limit)
    (reset! global-node-selection-method node-selection-method)
    (reset! global-node-selection-leaf-probability node-selection-leaf-probability)
    (reset! global-node-selection-tournament-size node-selection-tournament-size)
    (reset! global-pop-when-tagging pop-when-tagging)
    (reset! global-reuse-errors reuse-errors)
    (reset! global-use-historically-assessed-hardness use-historically-assessed-hardness)
    (reset! global-use-lexicase-selection use-lexicase-selection)
    (reset! global-use-rmse use-rmse)
    (reset! global-tag-limit tag-limit)
    (reset! global-uniform-crossover-parameters uniform-crossover-parameters)
    (reset! global-hybridization-parameters hybridization-parameters)
    (initial-report) ;; Print the inital report
    (print-params 
      (atom-generators print-csv-logs csv-log-filename print-json-logs
                       json-log-filename log-fitnesses-for-all-cases
                       json-log-program-strings error-function error-threshold
                       population-size max-generations max-points
                       max-points-in-initial-program
                       mutation-probability mutation-max-points crossover-probability
                       simplification-probability gaussian-mutation-probability 
                       gaussian-mutation-per-number-mutation-probability gaussian-mutation-standard-deviation
                       boolean-gsxover-probability boolean-gsxover-new-code-max-points
                       deletion-mutation-probability parentheses-addition-mutation-probability
                       tagging-mutation-probability tag-branch-mutation-probability
                       tag-branch-mutation-type-instruction-pairs uniform-crossover-probability
                       uniform-crossover-parameters hybridization-probability hybridization-parameters
                       tournament-size report-simplifications final-report-simplifications
                       reproduction-simplifications trivial-geography-radius decimation-ratio 
                       decimation-tournament-size evalpush-limit evalpush-time-limit node-selection-method 
                       node-selection-tournament-size node-selection-leaf-probability pop-when-tagging 
                       reuse-errors use-single-thread random-seed use-historically-assessed-hardness
                       use-lexicase-selection use-rmse parent-reversion-probability
                       tag-limit))
>>>>>>> 2f35750a
    (printf "\nGenerating initial population...\n") (flush)
    (let [{:keys [pop-agents child-agents rand-gens]} (make-agents-and-rng @push-argmap)]
      ;; Main loop
      (loop [generation 0]
        (printf "\n\n-----\nProcessing generation: %s\nComputing errors..." generation)
        (compute-errors pop-agents rand-gens @push-argmap)
        (flush)
        (printf "\nDone computing errors.") (flush)
        ;; possible parent reversion
        (parental-reversion pop-agents generation @push-argmap)
        ;; calculate solution rates if necessary for historically-assessed hardness
        ;; change calculate-hah-solution-rates in the future, to destructure the argmap
        (calculate-hah-solution-rates-wrapper @push-argmap)
        ;; report and check for success
<<<<<<< HEAD
        (let [outcome (report-and-check-for-success pop-agents generation @push-argmap)]
          (cond (= outcome :failure) (do (printf "\nFAILURE\n") (flush))
                (= outcome :continue) (do (printf "\nProducing offspring...") (flush)
                                          (produce-new-offspring pop-agents child-agents rand-gens @push-argmap)
                                          (printf "\nInstalling next generation...") (flush)
                                          (install-next-generation pop-agents child-agents @push-argmap)
                                          (recur (inc generation)))
                :else (let [{:keys [error-function final-report-simplifications]} @push-argmap]
                        (final-report generation outcome error-function final-report-simplifications))))))))
=======
        (let [best (report (vec (doall (map deref pop-agents))) generation error-function 
                           report-simplifications print-csv-logs print-json-logs
                           csv-log-filename json-log-filename
                           log-fitnesses-for-all-cases json-log-program-strings
                           problem-specific-report)]
          (if (<= (:total-error best) error-threshold)
            (final-report generation best error-function final-report-simplifications)
            (do (if (>= generation max-generations)
                  (do (printf "\nFAILURE\n") (flush))
                  (do (printf "\nProducing offspring...") (flush)
                      (let [pop (if (>= decimation-ratio 1)
                                  (vec (doall (map deref pop-agents)))
                                  (decimate (vec (doall (map deref pop-agents)))
                                            (int (* decimation-ratio population-size))
                                            decimation-tournament-size
                                            trivial-geography-radius))]
                        (dotimes [i population-size]
                          ((if use-single-thread swap! send)
                               (nth child-agents i) 
                               breed 
                               [i (nth rand-gens i) pop error-function max-points atom-generators 
                                mutation-probability mutation-max-points crossover-probability 
                                simplification-probability tournament-size reproduction-simplifications 
                                trivial-geography-radius gaussian-mutation-probability 
                                gaussian-mutation-per-number-mutation-probability gaussian-mutation-standard-deviation
                                boolean-gsxover-probability boolean-gsxover-new-code-max-points
                                deletion-mutation-probability parentheses-addition-mutation-probability
                                tagging-mutation-probability tag-branch-mutation-probability
                                tag-branch-mutation-type-instruction-pairs uniform-crossover-probability
                                uniform-crossover-parameters hybridization-probability hybridization-parameters])))
                      (when-not use-single-thread (apply await child-agents)) ;; SYNCHRONIZE
                      (printf "\nInstalling next generation...") (flush)
                      (dotimes [i population-size]
                        ((if use-single-thread swap! send)
                             (nth pop-agents i) (fn [av] (deref (nth child-agents i)))))
                      (when-not use-single-thread (apply await pop-agents)) ;; SYNCHRONIZE
                      (recur (inc generation)))))))))))

(defn pushgp-map
  "Calls pushgp with the args in argmap."
  [argmap]
  (apply pushgp (apply concat argmap)))
>>>>>>> 2f35750a
<|MERGE_RESOLUTION|>--- conflicted
+++ resolved
@@ -199,144 +199,13 @@
 
 (defn pushgp
   "The top-level routine of pushgp."
-<<<<<<< HEAD
   [args]
-  (println args)
   (apply define-push-argmap args)
   (binding [*thread-local-random-generator* (java.util.Random. (:random-seed @push-argmap))]
     ;; set globals from parameters
     (reset-globals)
     (initial-report) ;; Print the inital report
     (print-params @push-argmap) 
-=======
-  [& {:keys [error-function error-threshold population-size max-points
-             max-points-in-initial-program atom-generators max-generations 
-             max-mutations mutation-probability mutation-max-points 
-             crossover-probability simplification-probability
-             tournament-size report-simplifications final-report-simplifications
-             reproduction-simplifications trivial-geography-radius decimation-ratio
-             decimation-tournament-size evalpush-limit evalpush-time-limit
-             node-selection-method node-selection-leaf-probability
-             node-selection-tournament-size pop-when-tagging
-             gaussian-mutation-probability
-             gaussian-mutation-per-number-mutation-probability
-             gaussian-mutation-standard-deviation reuse-errors
-             problem-specific-report use-single-thread random-seed
-             use-historically-assessed-hardness use-lexicase-selection
-             use-rmse print-csv-logs print-json-logs csv-log-filename
-             json-log-filename log-fitnesses-for-all-cases
-             json-log-program-strings
-             boolean-gsxover-probability
-             boolean-gsxover-new-code-max-points
-             deletion-mutation-probability
-             parentheses-addition-mutation-probability
-             tagging-mutation-probability
-             tag-branch-mutation-probability
-             tag-branch-mutation-type-instruction-pairs
-             uniform-crossover-probability
-             uniform-crossover-parameters
-             hybridization-probability
-             hybridization-parameters
-             parent-reversion-probability
-             tag-limit
-             ]
-      :or {error-function (fn [p] '(0)) ;; pgm -> list of errors (1 per case)
-           error-threshold 0
-           population-size 1000
-           max-points 50
-           max-points-in-initial-program 50
-           atom-generators (concat @registered-instructions
-                                   (list 
-                                     (fn [] (lrand-int 100))
-                                     (fn [] (lrand))))
-           max-generations 1001
-           mutation-probability 0.4
-           mutation-max-points 20
-           crossover-probability 0.4
-           simplification-probability 0.1
-           tournament-size 7
-           report-simplifications 100
-           final-report-simplifications 1000
-           reproduction-simplifications 1
-           trivial-geography-radius 0
-           decimation-ratio 1
-           decimation-tournament-size 2
-           evalpush-limit 150
-           evalpush-time-limit 0
-           node-selection-method :unbiased
-           node-selection-leaf-probability 0.1
-           node-selection-tournament-size 2
-           pop-when-tagging true
-           gaussian-mutation-probability 0.0
-           gaussian-mutation-per-number-mutation-probability 0.5
-           gaussian-mutation-standard-deviation 0.1
-           boolean-gsxover-probability 0.0
-           boolean-gsxover-new-code-max-points 20
-           deletion-mutation-probability 0.0
-           parentheses-addition-mutation-probability 0.0
-           tagging-mutation-probability 0.0
-           tag-branch-mutation-probability 0.0
-           tag-branch-mutation-type-instruction-pairs []
-           uniform-crossover-probability 0.0
-           uniform-crossover-parameters {:self 0.9 :other 0.2}
-           hybridization-probability 0.0
-           hybridization-parameters {:self 0.9 :other 0.2}
-           reuse-errors true
-           problem-specific-report default-problem-specific-report
-           print-csv-logs false
-           print-json-logs false
-           csv-log-filename "log.csv"
-           json-log-filename "log.json"
-           log-fitnesses-for-all-cases false
-           json-log-program-strings false
-           use-single-thread false
-           random-seed (System/nanoTime)
-           use-historically-assessed-hardness false
-           use-lexicase-selection false
-           use-rmse false
-           parent-reversion-probability 0.0
-           tag-limit 10000
-           }}]
-  (binding [*thread-local-random-generator* (java.util.Random. random-seed)]
-    ;; set globals from parameters
-    (reset! global-atom-generators atom-generators)
-    (reset! global-max-points-in-program max-points)
-    (reset! global-evalpush-limit evalpush-limit)
-    (reset! global-evalpush-time-limit evalpush-time-limit)
-    (reset! global-node-selection-method node-selection-method)
-    (reset! global-node-selection-leaf-probability node-selection-leaf-probability)
-    (reset! global-node-selection-tournament-size node-selection-tournament-size)
-    (reset! global-pop-when-tagging pop-when-tagging)
-    (reset! global-reuse-errors reuse-errors)
-    (reset! global-use-historically-assessed-hardness use-historically-assessed-hardness)
-    (reset! global-use-lexicase-selection use-lexicase-selection)
-    (reset! global-use-rmse use-rmse)
-    (reset! global-tag-limit tag-limit)
-    (reset! global-uniform-crossover-parameters uniform-crossover-parameters)
-    (reset! global-hybridization-parameters hybridization-parameters)
-    (initial-report) ;; Print the inital report
-    (print-params 
-      (atom-generators print-csv-logs csv-log-filename print-json-logs
-                       json-log-filename log-fitnesses-for-all-cases
-                       json-log-program-strings error-function error-threshold
-                       population-size max-generations max-points
-                       max-points-in-initial-program
-                       mutation-probability mutation-max-points crossover-probability
-                       simplification-probability gaussian-mutation-probability 
-                       gaussian-mutation-per-number-mutation-probability gaussian-mutation-standard-deviation
-                       boolean-gsxover-probability boolean-gsxover-new-code-max-points
-                       deletion-mutation-probability parentheses-addition-mutation-probability
-                       tagging-mutation-probability tag-branch-mutation-probability
-                       tag-branch-mutation-type-instruction-pairs uniform-crossover-probability
-                       uniform-crossover-parameters hybridization-probability hybridization-parameters
-                       tournament-size report-simplifications final-report-simplifications
-                       reproduction-simplifications trivial-geography-radius decimation-ratio 
-                       decimation-tournament-size evalpush-limit evalpush-time-limit node-selection-method 
-                       node-selection-tournament-size node-selection-leaf-probability pop-when-tagging 
-                       reuse-errors use-single-thread random-seed use-historically-assessed-hardness
-                       use-lexicase-selection use-rmse parent-reversion-probability
-                       tag-limit))
->>>>>>> 2f35750a
     (printf "\nGenerating initial population...\n") (flush)
     (let [{:keys [pop-agents child-agents rand-gens]} (make-agents-and-rng @push-argmap)]
       ;; Main loop
@@ -351,7 +220,6 @@
         ;; change calculate-hah-solution-rates in the future, to destructure the argmap
         (calculate-hah-solution-rates-wrapper @push-argmap)
         ;; report and check for success
-<<<<<<< HEAD
         (let [outcome (report-and-check-for-success pop-agents generation @push-argmap)]
           (cond (= outcome :failure) (do (printf "\nFAILURE\n") (flush))
                 (= outcome :continue) (do (printf "\nProducing offspring...") (flush)
@@ -360,48 +228,4 @@
                                           (install-next-generation pop-agents child-agents @push-argmap)
                                           (recur (inc generation)))
                 :else (let [{:keys [error-function final-report-simplifications]} @push-argmap]
-                        (final-report generation outcome error-function final-report-simplifications))))))))
-=======
-        (let [best (report (vec (doall (map deref pop-agents))) generation error-function 
-                           report-simplifications print-csv-logs print-json-logs
-                           csv-log-filename json-log-filename
-                           log-fitnesses-for-all-cases json-log-program-strings
-                           problem-specific-report)]
-          (if (<= (:total-error best) error-threshold)
-            (final-report generation best error-function final-report-simplifications)
-            (do (if (>= generation max-generations)
-                  (do (printf "\nFAILURE\n") (flush))
-                  (do (printf "\nProducing offspring...") (flush)
-                      (let [pop (if (>= decimation-ratio 1)
-                                  (vec (doall (map deref pop-agents)))
-                                  (decimate (vec (doall (map deref pop-agents)))
-                                            (int (* decimation-ratio population-size))
-                                            decimation-tournament-size
-                                            trivial-geography-radius))]
-                        (dotimes [i population-size]
-                          ((if use-single-thread swap! send)
-                               (nth child-agents i) 
-                               breed 
-                               [i (nth rand-gens i) pop error-function max-points atom-generators 
-                                mutation-probability mutation-max-points crossover-probability 
-                                simplification-probability tournament-size reproduction-simplifications 
-                                trivial-geography-radius gaussian-mutation-probability 
-                                gaussian-mutation-per-number-mutation-probability gaussian-mutation-standard-deviation
-                                boolean-gsxover-probability boolean-gsxover-new-code-max-points
-                                deletion-mutation-probability parentheses-addition-mutation-probability
-                                tagging-mutation-probability tag-branch-mutation-probability
-                                tag-branch-mutation-type-instruction-pairs uniform-crossover-probability
-                                uniform-crossover-parameters hybridization-probability hybridization-parameters])))
-                      (when-not use-single-thread (apply await child-agents)) ;; SYNCHRONIZE
-                      (printf "\nInstalling next generation...") (flush)
-                      (dotimes [i population-size]
-                        ((if use-single-thread swap! send)
-                             (nth pop-agents i) (fn [av] (deref (nth child-agents i)))))
-                      (when-not use-single-thread (apply await pop-agents)) ;; SYNCHRONIZE
-                      (recur (inc generation)))))))))))
-
-(defn pushgp-map
-  "Calls pushgp with the args in argmap."
-  [argmap]
-  (apply pushgp (apply concat argmap)))
->>>>>>> 2f35750a
+                        (final-report generation outcome error-function final-report-simplifications))))))))