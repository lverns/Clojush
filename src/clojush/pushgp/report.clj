--- conflicted
+++ resolved
@@ -246,12 +246,8 @@
            print-errors print-history print-cosmos-data print-timings
            problem-specific-report total-error-method
            parent-selection print-homology-data max-point-evaluations
-<<<<<<< HEAD
-           print-error-frequencies-by-case normalization
+           print-error-frequencies-by-case normalization autoconstructive
            print-selection-counts
-=======
-           print-error-frequencies-by-case normalization autoconstructive
->>>>>>> d95ff6d5
            ;; The following are for CSV or JSON logs
            print-csv-logs print-json-logs csv-log-filename json-log-filename
            log-fitnesses-for-all-cases json-log-program-strings
@@ -365,25 +361,12 @@
       (println "Max copy number of one Plush genome:" (apply max (vals genome-frequency-map)))
       (println "Genome diversity (% unique Plush genomes):\t" (float (/ (count genome-frequency-map) (count population)))))
     (let [frequency-map (frequencies (map :program population))]
-<<<<<<< HEAD
-      (println "Number of unique programs in population:" (count frequency-map))
-      (println "Max copy number of one program:" (apply max (vals frequency-map)))
-      (println "Min copy number of one program:" (apply min (vals frequency-map)))
-      (println "Median copy number:" (nth (sort (vals frequency-map)) (Math/floor (/ (count frequency-map) 2)))))
-    (println "Number of random replacements for reproductively incompetent individuals:" 
-             (count (filter :random-replacement-for-reproductively-incompetent-genome population)))
-    (when print-selection-counts
-      (println "Selection counts:" (sort > (concat (vals @selection-counts)
-                                                   (repeat (- population-size (count @selection-counts)) 0))))
-      (reset! selection-counts {}))
-=======
       (println "Min copy number of one Push program:" (apply min (vals frequency-map)))
       (println "Median copy number of one Push program:" (nth (sort (vals frequency-map)) (Math/floor (/ (count frequency-map) 2))))
       (println "Max copy number of one Push program:" (apply max (vals frequency-map)))
       (println "Syntactic diversity (% unique Push programs):\t" (float (/ (count frequency-map) (count population)))))
     (println "Total error diversity:\t\t\t\t" (float (/ (count (frequencies (map :total-error population))) (count population))))
     (println "Error (vector) diversity:\t\t\t" (float (/ (count (frequencies (map :errors population))) (count population))))
->>>>>>> d95ff6d5
     (when @global-print-behavioral-diversity
       (swap! population-behaviors #(take-last population-size %)) ; Only use behaviors during evaluation, not those during simplification
       (println "Behavioral diversity:\t\t\t\t" (behavioral-diversity))
@@ -400,6 +383,10 @@
         (println "Median:         " median-1)
         (println "Third quartile: " third-quart-1)
         ))
+    (when print-selection-counts
+      (println "Selection counts:" (sort > (concat (vals @selection-counts)
+                                                   (repeat (- population-size (count @selection-counts)) 0))))
+      (reset! selection-counts {}))
     (when autoconstructive
       (println "Number of random replacements for reproductively incompetent individuals:" 
                (count (filter :random-replacement-for-reproductively-incompetent-genome population))))
