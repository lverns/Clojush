(ns clojush.pushgp.report
  (:use [clojush util globals pushstate simplification individual]
        [clojure.data.json :only (json-str)])
  (:require [clojure.string :as string]
            [config :as config]
            [clj-random.core :as random]
            [local-file]
            [clojure.data.csv :as csv]
            [clojure.java.io :as io]))

;;;;;;;;;;;;;;;;;;;;;;;;;;;;;;;;;;;;;;;;;;;;;;;;;;;;;;;;;;;;;;;;;;;;;;;;;;;;;;;;;;;;;;;;;;;;;
;; helper functions

(defn default-problem-specific-report
  "Customize this for your own problem. It will be called at the end of the generational report."
  [best population generation error-function report-simplifications]
  :no-problem-specific-report-function-defined)

(defn git-last-commit-hash
  "Returns the last Git commit hash"
  []
  (let [dir (local-file/project-dir)]
    (string/trim
      (slurp
        (str dir
             "/.git/"
             (subs
               (string/trim
                 (slurp
                   (str dir "/.git/HEAD")))
               5))))))

(defn print-params [push-argmap]
  (doseq [[param val] push-argmap]
    (if (= param :random-seed)
      (println (name param) "=" (random/seed-to-string val))
      (println (name param) "=" val))))

(defn behavioral-diversity
  "Returns the behavioral diversity of the population, as described by David
   Jackson in 'Promoting phenotypic diversity in genetic programming'. It is
   the percent of distinct behavior vectors in the population. Since finite
   algebras has binary test cases, error vectors are equivalent to behavior
   vectors."
  []
  (float (/ (count (distinct @population-behaviors))
            (count @population-behaviors))))

(defn sample-population-edit-distance
  "Returns a sample of Levenshtein distances between programs in the population,
   where each is divided by the length of the longer program."
  [pop samples]
  (let [instr-programs (map #(map :instruction %)
                            (map :genome pop))]
    (repeatedly samples
                #(let [prog1 (random/lrand-nth instr-programs)
                       prog2 (random/lrand-nth instr-programs)
                       longer-length (max (count prog1) (count prog2))]
                   (if (zero? longer-length)
                     0
                     (float (/ (levenshtein-distance prog1 prog2)
                               longer-length)))))))

;;;;;;;;;;;;;;;;;;;;;;;;;;;;;;;;;;;;;;;;;;;;;;;;;;;;;;;;;;;;;;;;;;;;;;;;;;;;;;;;;;;;;;;;;;;;;
;; log printing (csv and json)

(defn csv-print
  "Prints a csv of the population, with each individual's fitness and size.
   If log-fitnesses-for-all-cases is true, it also prints the value
   of each fitness case."
  [population generation {:keys [csv-log-filename csv-columns]}]
<<<<<<< HEAD
  (let [columns (concat [:generation :individual]
                        (when (some #{:parent-indices} csv-columns)
                          [:parent :parent2])
                        (filter #(some #{%} csv-columns)
                                [:push-program-size :plush-genome-size :push-program :plush-genome :total-error]))]
=======
  (let [columns (concat [:uuid]
                        (filter #(some #{%} csv-columns)
                                [:generation :location :parent-uuids :genetic-operators :push-program-size :plush-genome-size :push-program :plush-genome :total-error]))]
>>>>>>> a8126c48
    (when (zero? generation)
      (with-open [csv-file (io/writer csv-log-filename :append false)]
        (csv/write-csv csv-file
                       (vector (concat (map name columns)
                                       (when (some #{:test-case-errors} csv-columns)
                                         (map #(str "TC" %)
                                              (range (count (:errors (first population)))))))))))
    (with-open [csv-file (io/writer csv-log-filename :append true)]
      (csv/write-csv csv-file
<<<<<<< HEAD
                     (map-indexed (fn [index individual]
                                    (concat (map (assoc (clojure.set/rename-keys individual {:program :push-program})
                                                        :generation generation
                                                        :individual index
                                                        ;:parent1 "???"
                                                        :parent2 "???"
=======
                     (map-indexed (fn [location individual]
                                    (concat (map (assoc (clojure.set/rename-keys individual {:program :push-program})
                                                        :generation generation
                                                        :location location
                                                        :parent-uuids (not-lazy (map str (:parent-uuids individual)))
>>>>>>> a8126c48
                                                        :push-program-size (count-points (:program individual))
                                                        :plush-genome-size (count (:genome individual))
                                                        :plush-genome (not-lazy (:genome individual))
                                                        ) ; This is a map of an individual
                                                 columns)
                                            (when (some #{:test-case-errors} csv-columns)
                                              (:errors individual))))
<<<<<<< HEAD
                                  population)))))
=======
                          population)))))
>>>>>>> a8126c48

(defn jsonize-individual
  "Takes an individual and returns it with only the items of interest
   for the json logs."
  [log-fitnesses-for-all-cases json-log-program-strings generation individual]
  (let [part1-ind (-> (if log-fitnesses-for-all-cases
                        {:errors (:errors individual)}
                        {})
                      (assoc :total-error (:total-error individual))
                      (assoc :generation generation)
                      (assoc :size (count-points (:program individual))))
        part2-ind (if json-log-program-strings
                    (assoc part1-ind :program (str (not-lazy (:program individual))))
                    part1-ind)
        part3-ind (if (:weighted-error individual)
                    (assoc part2-ind :weighted-error (:weighted-error individual))
                    part2-ind)]
    part3-ind))

(defn json-print
  "Prints a json file of the population, with each individual's fitness and size.
   If log-fitnesses-for-all-cases is true, it also prints the value
   of each fitness case."
  [population generation json-log-filename log-fitnesses-for-all-cases
   json-log-program-strings]
  (let [pop-json-string (json-str (map #(jsonize-individual
                                          log-fitnesses-for-all-cases
                                          json-log-program-strings
                                          generation
                                          %)
                                       population))]
  (if (zero? generation)
    (spit json-log-filename (str pop-json-string "\n") :append false)
    (spit json-log-filename (str "," pop-json-string "\n") :append true))))


;;;;;;;;;;;;;;;;;;;;;;;;;;;;;;;;;;;;;;;;;;;;;;;;;;;;;;;;;;;;;;;;;;;;;;;;;;;;;;;;;;;;;;;;;;;;;
;; report printing functions

(defn lexicase-report
  "This extra report is printed whenever lexicase selection is used."
  [population {:keys [error-function report-simplifications print-errors
                      print-history
                      ]}]
  (let [min-error-by-case (apply map
                                 (fn [& args] (apply min args))
                                 (map :errors population))
        lex-best (apply max-key
                        (fn [ind]
                          (apply + (map #(if (== %1 %2) 1 0)
                                        (:errors ind)
                                        min-error-by-case)))
                        population)
        pop-elite-by-case (map (fn [ind]
                                 (map #(if (== %1 %2) 1 0)
                                      (:errors ind)
                                      min-error-by-case))
                               population)
        count-elites-by-case (map #(apply + %) (apply mapv vector pop-elite-by-case))
        most-zero-cases-best (apply max-key
                                    (fn [ind]
                                      (apply + (map #(if (zero? %) 1 0)
                                                    (:errors ind))))
                                    population)
        pop-zero-by-case (map (fn [ind]
                                (map #(if (zero? %) 1 0)
                                     (:errors ind)))
                              population)
        count-zero-by-case (map #(apply + %) (apply mapv vector pop-zero-by-case))
        ]
    (println "--- Lexicse Program with Most Elite Cases Statistics ---")
    (println "Lexicase best genome:" (pr-str (not-lazy (:genome lex-best))))
    (println "Lexicase best program:" (pr-str (not-lazy (:program lex-best))))
    (when (> report-simplifications 0)
      (println "Lexicase best partial simplification:"
               (pr-str (not-lazy (:program (auto-simplify lex-best error-function report-simplifications false 1000))))))
    (when print-errors (println "Lexicase best errors:" (not-lazy (:errors lex-best))))
    (println "Lexicase best number of elite cases:" (apply + (map #(if (== %1 %2) 1 0)
                                                                  (:errors lex-best)
                                                                  min-error-by-case)))
    (println "Lexicase best total error:" (:total-error lex-best))
    (println "Lexicase best mean error:" (float (/ (:total-error lex-best)
                                                   (count (:errors lex-best)))))
    (when print-history (println "Lexicase best history:" (not-lazy (:history lex-best))))
    (println "Lexicase best size:" (count-points (:program lex-best)))
    (printf "Percent parens: %.3f\n" (double (/ (count-parens (:program lex-best)) (count-points (:program lex-best))))) ;Number of (open) parens / points
    (println "--- Lexicse Program with Most Zero Cases Statistics ---")
    (println "Zero cases best genome:" (pr-str (not-lazy (:genome most-zero-cases-best))))
    (println "Zero cases best program:" (pr-str (not-lazy (:program most-zero-cases-best))))
    (when (> report-simplifications 0)
      (println "Zero cases best partial simplification:"
               (pr-str (not-lazy (:program (auto-simplify most-zero-cases-best error-function report-simplifications false 1000))))))
    (when print-errors (println "Zero cases best errors:" (not-lazy (:errors most-zero-cases-best))))
    (println "Zero cases best number of elite cases:" (apply + (map #(if (== %1 %2) 1 0)
                                                                  (:errors most-zero-cases-best)
                                                                  min-error-by-case)))
    (println "Zero cases best number of zero cases:" (apply + (map #(if (< %1 min-number-magnitude) 1 0)
                                                                   (:errors most-zero-cases-best))))
    (println "Zero cases best total error:" (:total-error most-zero-cases-best))
    (println "Zero cases best mean error:" (float (/ (:total-error most-zero-cases-best)
                                                   (count (:errors most-zero-cases-best)))))
    (when print-history (println "Zero cases best history:" (not-lazy (:history most-zero-cases-best))))
    (println "Zero cases best size:" (count-points (:program most-zero-cases-best)))
    (printf "Percent parens: %.3f\n" (double (/ (count-parens (:program most-zero-cases-best)) (count-points (:program most-zero-cases-best))))) ;Number of (open) parens / points
    (println "--- Lexicase Population Statistics ---")
    (println "Count of elite individuals by case:" count-elites-by-case)
    (println (format "Population mean number of elite cases: %.2f" (float (/ (apply + count-elites-by-case) (count population)))))
    (println "Count of perfect (error zero) individuals by case:" count-zero-by-case)
    (println (format "Population mean number of perfect (error zero) cases: %.2f" (float (/ (apply + count-zero-by-case) (count population)))))
    ))

(defn implicit-fitness-sharing-report
  "This extra report is printed whenever implicit fitness sharing selection is used."
  [population {:keys [print-errors]}]
  (let [ifs-best (apply min-key :weighted-error population)]
    (println "--- Program with Best Implicit Fitness Sharing Error Statistics ---")
    (println "IFS best genome:" (pr-str (not-lazy (:genome ifs-best))))
    (println "IFS best program:" (pr-str (not-lazy (:program ifs-best))))
    (when print-errors (println "IFS best errors:" (not-lazy (:errors ifs-best))))
    (println "IFS best total error:" (:total-error ifs-best))
    (println "IFS best mean error:" (float (/ (:total-error ifs-best)
                                              (count (:errors ifs-best)))))
    (println "IFS best IFS error:" (:weighted-error ifs-best))
    (println "IFS best size:" (count-points (:program ifs-best)))
    (printf "IFS best percent parens: %.3f\n" (double (/ (count-parens (:program ifs-best)) (count-points (:program ifs-best))))) ;Number of (open) parens / points
    ))

(defn report-and-check-for-success
  "Reports on the specified generation of a pushgp run. Returns the best
   individual of the generation."
  [population generation
   {:keys [error-function report-simplifications
           error-threshold max-generations population-size
           print-errors print-history print-cosmos-data print-timings
           problem-specific-report total-error-method
           parent-selection print-homology-data max-point-evaluations
           print-error-frequencies-by-case normalization
           ;; The following are for CSV or JSON logs
           print-csv-logs print-json-logs csv-log-filename json-log-filename
           log-fitnesses-for-all-cases json-log-program-strings
           ]
    :as argmap}]
  (println)
  (println ";;;;;;;;;;;;;;;;;;;;;;;;;;;;;;;;;;;;;;;;;;;;;;;;;;;;;;;")
  (println ";; -*- Report at generation" generation)
  (let [point-evaluations-before-report @point-evaluations-count
        err-fn (if (= total-error-method :rmse) :weighted-error :total-error)
        sorted (sort-by err-fn < population)
        err-fn-best (first sorted)
        psr-best (problem-specific-report err-fn-best population generation error-function report-simplifications)
        best (if (= (type psr-best) clojush.individual.individual)
               psr-best
               err-fn-best)
        average (fn [nums]
                  (if (zero? (count nums))
                    "Cannot find average of zero numbers."
                    (float (/ (apply +' nums) (count nums)))))
        standard-deviation (fn [nums]
                             (if (<= (count nums) 1)
                               (str "Cannot find standard deviation of " (count nums) "numbers. Must have at least 2.")
                               (let [mean (average nums)]
                                 (Math/sqrt (/ (apply +' (map #(* (- % mean) (- % mean))
                                                              nums))
                                               (dec (count nums)))))))
        median (fn [nums]
                 (if (zero? (count nums))
                   "Cannot find median of zero numbers."
                   (let [sorted (sort nums)]
                     (if (odd? (count nums))
                       (nth sorted
                            (truncate (/ (count nums) 2)))
                       (/ (+' (nth sorted
                                   (/ (count nums) 2))
                              (nth sorted
                                   (dec (/ (count nums) 2))))
                          2.0)))))
        quartiles (fn [nums]
                    (if (zero? (count nums))
                      "Cannot find quartiles of zero numbers."
                      (let [sorted (sort nums)]
                        (vector (nth sorted
                                     (truncate (/ (count nums) 4)))
                                (nth sorted
                                     (truncate (/ (count nums) 2)))
                                (nth sorted
                                     (truncate (/ (* 3 (count nums)) 4)))))))
        ]
    (when print-error-frequencies-by-case
      (println "Error frequencies by case:" (doall (map frequencies (apply map vector (map :errors population))))))
    (when (some #{parent-selection} #{:lexicase :elitegroup-lexicase}) (lexicase-report population argmap))
    (when (= total-error-method :ifs) (implicit-fitness-sharing-report population argmap))
    (println (format "--- Best Program (%s) Statistics ---" (str "based on " (name err-fn))))
    (println "Best genome:" (pr-str (not-lazy (:genome best))))
    (println "Best program:" (pr-str (not-lazy (:program best))))
    (when (> report-simplifications 0)
      (println "Partial simplification:"
               (pr-str (not-lazy (:program (auto-simplify best error-function report-simplifications false 1000))))))
    (when print-errors (println "Errors:" (not-lazy (:errors best))))
    (println "Total:" (:total-error best))
    (println "Mean:" (float (/ (:total-error best)
                               (count (:errors best)))))
    (when (not= normalization :none)
      (println "Normalized error:" (:normalized-error best)))
    (case total-error-method
      :hah (println "HAH-error:" (:weighted-error best))
      :rmse (println "RMS-error:" (:weighted-error best))
      :ifs (println "IFS-error:" (:weighted-error best))
      nil)
    (when print-history (println "History:" (not-lazy (:history best))))
    (println "Genome size:" (count (:genome best)))
    (println "Size:" (count-points (:program best)))
    (printf "Percent parens: %.3f\n" (double (/ (count-parens (:program best)) (count-points (:program best))))) ;Number of (open) parens / points
    (println "--- Population Statistics ---")
    (when print-cosmos-data
      (println "Cosmos Data:" (let [quants (config/quantiles (count population))]
                                (zipmap quants (map #(:total-error (nth (sort-by :total-error population) %)) quants)))))
    (println "Average total errors in population:"
             (*' 1.0 (/ (reduce +' (map :total-error sorted)) (count population))))
    (println "Median total errors in population:"
             (:total-error (nth sorted (truncate (/ (count sorted) 2)))))
    (when print-errors (println "Error averages by case:"
                                (apply map (fn [& args] (*' 1.0 (/ (reduce +' args) (count args))))
                                       (map :errors population))))
    (when print-errors (println "Error minima by case:"
                                (apply map (fn [& args] (apply min args))
                                       (map :errors population))))
    (println "Average genome size in population (length):"
             (*' 1.0 (/ (reduce +' (map count (map :genome sorted)))
                        (count population))))
    (println "Average program size in population (points):"
             (*' 1.0 (/ (reduce +' (map count-points (map :program sorted)))
                        (count population))))
    (printf "Average percent parens in population: %.3f\n" (/ (apply + (map #(double (/ (count-parens (:program %)) (count-points (:program %)))) sorted))
                                                              (count population)))
    (let [frequency-map (frequencies (map :program population))]
      (println "Number of unique programs in population:" (count frequency-map))
      (println "Max copy number of one program:" (apply max (vals frequency-map)))
      (println "Min copy number of one program:" (apply min (vals frequency-map)))
      (println "Median copy number:" (nth (sort (vals frequency-map)) (Math/floor (/ (count frequency-map) 2)))))
    (when @global-print-behavioral-diversity
      (swap! population-behaviors #(take-last population-size %)) ; Only use behaviors during evaluation, not those during simplification
      (println "Behavioral diversity:" (behavioral-diversity))
      ;(println "Number of behaviors:" (count @population-behaviors))
      (reset! population-behaviors ()))
    (when print-homology-data
      (let [num-samples 1000
            sample-1 (sample-population-edit-distance population num-samples)
            [first-quart-1 median-1 third-quart-1] (quartiles sample-1)]
        (println "--- Population Homology Statistics (all stats reference the sampled population edit distance of programs) ---")
        (println "Number of homology samples:" num-samples)
        (println "Average:            " (average sample-1))
        (println "Standard deviation: " (standard-deviation sample-1))
        (println "First quartile: " first-quart-1)
        (println "Median:         " median-1)
        (println "Third quartile: " third-quart-1)
        ))
    (println "Number of program evaluations used so far:" @evaluations-count)
    (println "Number of point (instruction) evaluations so far:" point-evaluations-before-report)
    (reset! point-evaluations-count point-evaluations-before-report)
    (println "--- Timings ---")
    (println "Current time:" (System/currentTimeMillis) "milliseconds")
    (when print-timings
      (let [total-time (apply + (vals @timing-map))
            init (get @timing-map :initialization)
            reproduction (get @timing-map :reproduction)
            fitness (get @timing-map :fitness)
            report-time (get @timing-map :report)
            other (get @timing-map :other)]
        (printf "Total Time:      %8.1f seconds\n" (/ total-time 1000.0))
        (printf "Initialization:  %8.1f seconds, %4.1f%%\n" (/ init 1000.0) (* 100.0 (/ init total-time)))
        (printf "Reproduction:    %8.1f seconds, %4.1f%%\n" (/ reproduction 1000.0) (* 100.0 (/ reproduction total-time)))
        (printf "Fitness Testing: %8.1f seconds, %4.1f%%\n" (/ fitness 1000.0) (* 100.0 (/ fitness total-time)))
        (printf "Report:          %8.1f seconds, %4.1f%%\n" (/ report-time 1000.0) (* 100.0 (/ report-time total-time)))
        (printf "Other:           %8.1f seconds, %4.1f%%\n" (/ other 1000.0) (* 100.0 (/ other total-time)))))
    (println ";;;;;;;;;;;;;;;;;;;;;;;;;;;;;;;;;;;;;;;;;;;;;;;;;;;;;;;")
    (flush)
    (when print-csv-logs (csv-print population generation argmap))
    (when print-json-logs (json-print population generation json-log-filename
                                      log-fitnesses-for-all-cases json-log-program-strings))
    (cond (or (<= (:total-error best) error-threshold)
              (:success best)) [:success best]
          (>= generation max-generations) [:failure best]
          (>= @point-evaluations-count max-point-evaluations) [:failure best]
          :else [:continue best])))

(defn initial-report
  "Prints the initial report of a PushGP run."
  []
  (println "Registered instructions:" @registered-instructions)
  (println "Starting PushGP run.")
  (printf "Clojush version = ")
  (try
    (let [version-str (apply str (butlast (re-find #"\".*\""
                                                   (first (string/split-lines
                                                            (local-file/slurp* "project.clj"))))))
          version-number (.substring version-str 1 (count version-str))]
      (if (empty? version-number)
        (throw Exception)
        (printf (str version-number "\n"))))
    (flush)
    (catch Exception e
           (printf "version number unavailable\n")
           (flush)))
  (try
    (let [git-hash (git-last-commit-hash)]
      (if (empty? git-hash)
        (throw Exception)
        (do
          ;; NOTES: - Last commit hash will only be correct if this code has
          ;;          been committed already.
          ;;        - GitHub link will only work if commit has been pushed
          ;;          to GitHub.
          (printf (str "Hash of last Git commit = " git-hash "\n"))
          (printf (str "GitHub link = https://github.com/lspector/Clojush/commit/"
                       git-hash
                       "\n"))
          (flush))))
    (catch Exception e
           (printf "Hash of last Git commit = unavailable\n")
           (printf "GitHub link = unavailable\n")
           (flush))))

(defn final-report
  "Prints the final report of a PushGP run if the run is successful."
  [generation best
   {:keys [error-function final-report-simplifications report-simplifications
           print-ancestors-of-solution problem-specific-report]}]
  (printf "\n\nSUCCESS at generation %s\nSuccessful program: %s\nErrors: %s\nTotal error: %s\nHistory: %s\nSize: %s\n\n"
          generation (pr-str (not-lazy (:program best))) (not-lazy (:errors best)) (:total-error best) 
          (not-lazy (:history best)) (count-points (:program best)))
  (when print-ancestors-of-solution
    (printf "\nAncestors of solution:\n")
    (prn (:ancestors best)))
  (let [simplified-best (auto-simplify best error-function final-report-simplifications true 500)]
    (println "\n;;******************************")
    (println ";; Problem-Specific Report of Simplified Solution")
    (problem-specific-report simplified-best [] generation error-function report-simplifications)))<|MERGE_RESOLUTION|>--- conflicted
+++ resolved
@@ -69,17 +69,9 @@
    If log-fitnesses-for-all-cases is true, it also prints the value
    of each fitness case."
   [population generation {:keys [csv-log-filename csv-columns]}]
-<<<<<<< HEAD
-  (let [columns (concat [:generation :individual]
-                        (when (some #{:parent-indices} csv-columns)
-                          [:parent :parent2])
-                        (filter #(some #{%} csv-columns)
-                                [:push-program-size :plush-genome-size :push-program :plush-genome :total-error]))]
-=======
   (let [columns (concat [:uuid]
                         (filter #(some #{%} csv-columns)
                                 [:generation :location :parent-uuids :genetic-operators :push-program-size :plush-genome-size :push-program :plush-genome :total-error]))]
->>>>>>> a8126c48
     (when (zero? generation)
       (with-open [csv-file (io/writer csv-log-filename :append false)]
         (csv/write-csv csv-file
@@ -89,20 +81,11 @@
                                               (range (count (:errors (first population)))))))))))
     (with-open [csv-file (io/writer csv-log-filename :append true)]
       (csv/write-csv csv-file
-<<<<<<< HEAD
-                     (map-indexed (fn [index individual]
-                                    (concat (map (assoc (clojure.set/rename-keys individual {:program :push-program})
-                                                        :generation generation
-                                                        :individual index
-                                                        ;:parent1 "???"
-                                                        :parent2 "???"
-=======
                      (map-indexed (fn [location individual]
                                     (concat (map (assoc (clojure.set/rename-keys individual {:program :push-program})
                                                         :generation generation
                                                         :location location
                                                         :parent-uuids (not-lazy (map str (:parent-uuids individual)))
->>>>>>> a8126c48
                                                         :push-program-size (count-points (:program individual))
                                                         :plush-genome-size (count (:genome individual))
                                                         :plush-genome (not-lazy (:genome individual))
@@ -110,11 +93,7 @@
                                                  columns)
                                             (when (some #{:test-case-errors} csv-columns)
                                               (:errors individual))))
-<<<<<<< HEAD
-                                  population)))))
-=======
                           population)))))
->>>>>>> a8126c48
 
 (defn jsonize-individual
   "Takes an individual and returns it with only the items of interest
