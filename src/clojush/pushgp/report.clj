--- conflicted
+++ resolved
@@ -360,22 +360,12 @@
       (println "Max copy number of one Plush genome:" (apply max (vals genome-frequency-map)))
       (println "Genome diversity (% unique Plush genomes):\t" (float (/ (count genome-frequency-map) (count population)))))
     (let [frequency-map (frequencies (map :program population))]
-<<<<<<< HEAD
-      (println "Number of unique programs in population:" (count frequency-map))
-      (println "Max copy number of one program:" (apply max (vals frequency-map)))
-      (println "Min copy number of one program:" (apply min (vals frequency-map)))
-      (println "Median copy number:" (nth (sort (vals frequency-map)) (Math/floor (/ (count frequency-map) 2)))))
-    (when (:autoconstructive argmap)
-      (println "Number of random replacements for reproductively incompetent individuals:" 
-               (count (filter :random-replacement-for-reproductively-incompetent-genome population))))
-=======
       (println "Min copy number of one Push program:" (apply min (vals frequency-map)))
       (println "Median copy number of one Push program:" (nth (sort (vals frequency-map)) (Math/floor (/ (count frequency-map) 2))))
       (println "Max copy number of one Push program:" (apply max (vals frequency-map)))
       (println "Syntactic diversity (% unique Push programs):\t" (float (/ (count frequency-map) (count population)))))
     (println "Total error diversity:\t\t\t\t" (float (/ (count (frequencies (map :total-error population))) (count population))))
     (println "Error (vector) diversity:\t\t\t" (float (/ (count (frequencies (map :errors population))) (count population))))
->>>>>>> 4bad3915
     (when @global-print-behavioral-diversity
       (swap! population-behaviors #(take-last population-size %)) ; Only use behaviors during evaluation, not those during simplification
       (println "Behavioral diversity:\t\t\t\t" (behavioral-diversity))
