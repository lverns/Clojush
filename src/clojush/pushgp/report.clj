--- conflicted
+++ resolved
@@ -233,11 +233,7 @@
            error-threshold max-generations population-size
            print-errors print-history print-cosmos-data print-timings
            problem-specific-report total-error-method
-<<<<<<< HEAD
-           parent-selection print-homology-data
-=======
-           parent-selection max-point-evaluations
->>>>>>> 599adde6
+           parent-selection print-homology-data max-point-evaluations
            print-error-frequencies-by-case
            ;; The following are for CSV or JSON logs
            print-csv-logs print-json-logs csv-log-filename json-log-filename
@@ -344,8 +340,6 @@
       (println "Behavioral diversity:" (behavioral-diversity))
       ;(println "Number of behaviors:" (count @population-behaviors))
       (reset! population-behaviors ()))
-<<<<<<< HEAD
-    (println "Number of evaluations used so far:" @evaluations-count)
     (when print-homology-data
       (let [num-samples 1000
             sample-1 (sample-population-edit-distance population num-samples)
@@ -365,11 +359,9 @@
         (println "Median         (sample 2):" median-2)
         (println "Third quartile (sample 2):" third-quart-2)
         ))
-=======
     (println "Number of program evaluations used so far:" @evaluations-count)
     (println "Number of point (instruction) evaluations so far:" point-evaluations-before-report)
     (reset! point-evaluations-count point-evaluations-before-report)
->>>>>>> 599adde6
     (println "--- Timings ---")
     (println "Current time:" (System/currentTimeMillis) "milliseconds")
     (when print-timings
