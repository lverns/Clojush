--- conflicted
+++ resolved
@@ -97,22 +97,14 @@
 
 (defn random-plush-genome-with-size
   "Returns a random Plush genome containing the given number of points."
-<<<<<<< HEAD
-  [genome-size atom-generators argmap]
-  (vec (repeatedly genome-size
-                   #(random-plush-instruction-map
-                      atom-generators
-                      argmap))))
-=======
   ([genome-size atom-generators argmap]
    (random-plush-genome-with-size genome-size atom-generators false argmap))
   ([genome-size atom-generators random-insertion argmap]
-   (repeatedly genome-size
+   (vec (repeatedly genome-size
                #(random-plush-instruction-map
                  atom-generators
                  random-insertion
-                 argmap))))
->>>>>>> 6f655e1f
+                 argmap)))))
 
 (defn random-plush-genome
   "Returns a random Plush genome with size limited by max-genome-size."
@@ -122,14 +114,9 @@
    (random-plush-genome max-genome-size atom-generators false argmap))
   ([max-genome-size atom-generators random-insertion argmap]
     (random-plush-genome-with-size (inc (lrand-int max-genome-size))
-<<<<<<< HEAD
                                    atom-generators
+                                   random-insertion
                                    argmap)))
-=======
-                           atom-generators
-                           random-insertion
-                           argmap)))
->>>>>>> 6f655e1f
 
 ;;;;;;;;;;;;;;;;;;;;;;;;;;;;;;;;;;;;;;;;;;;;;;;;;;;;;;;;;;;;;;;;;;;;;;;;;;;;;;;;;;;;;;;;;;;;;
 ;; random Push code generator
