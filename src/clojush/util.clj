--- conflicted
+++ resolved
@@ -241,7 +241,6 @@
 ;(open-close-sequence-to-list '(:open 1 :close :open 2 :close))
 ;(open-close-sequence-to-list '(:open :open 1 :close :open 2 :close :close))
 
-<<<<<<< HEAD
 (defn test-and-train-data-from-domains
   "Takes a list of domains and creates a set of (random) train inputs and a set of test
    inputs based on the domains. Returns [train test]. A program should not
@@ -265,10 +264,6 @@
 
 ;;;;;;;;;;;;;;;;;;;;;;;;;;;;;;;;;;;;;;;;;;;;;;;;;;;;;;;;;;;;;;;;;;;;;;;;;;;;;;;;;;;;;;;;;;;;;;;;
 ;; from https://github.com/KushalP/mailcheck-clj/blob/master/src/mailcheck/levenshtein.clj
-=======
-;;;;;;;;;;;;;;;;;;;;;;;;;;;;;;;;;;;;;;;;;;;;;;;;;;;;;;;;;;;;;;;;;;;;;;;;;;;;;;;;;;;;;;;;;;;;;;;;
-;;;;;;;; from https://github.com/KushalP/mailcheck-clj/blob/master/src/mailcheck/levenshtein.clj
->>>>>>> 493af59d
 
 (defn compute-next-row
   "computes the next row using the prev-row current-element and the other seq"
@@ -299,19 +294,12 @@
     ;; which is the same as prev-row because it starts from 0, the above, which is the next element
     ;; from the list and finally the element from the other sequence itself.
     (map vector prev-row (next prev-row) other-seq)))
-<<<<<<< HEAD
-   
+
 (defn levenshtein-distance
   "Levenshtein Distance - http://en.wikipedia.org/wiki/Levenshtein_distance
      In information theory and computer science, the Levenshtein distance is a
      metric for measuring the amount of difference between two sequences. This
      is a functional implementation of the levenshtein edit
-=======
-
-(defn levenshtein-distance
-  "Levenshtein Distance - http://en.wikipedia.org/wiki/Levenshtein_distance
-     In information theory and computer science, the Levenshtein distance is a metric for measuring the amount of difference between two sequences. This is a functional implementation of the levenshtein edit
->>>>>>> 493af59d
      distance with as little mutability as possible.
      Still maintains the O(n*m) guarantee."
   [a b & {p :predicate  :or {p =}}]
@@ -328,9 +316,4 @@
               ;; we need to initialize the prev-row with the edit distance between the various prefixes of
               ;; b and the empty string.
               (range (inc (count b)))
-<<<<<<< HEAD
-              a))))
-             
-=======
-              a))))
->>>>>>> 493af59d
+              a))))